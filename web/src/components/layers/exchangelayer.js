import React, {
  useEffect,
  useState,
  useMemo,
  useRef,
} from 'react';
import { useSelector } from 'react-redux';
import styled from 'styled-components';

import { dispatchApplication } from '../../store';
import { useExchangeArrowsData } from '../../hooks/layers';
import { useWidthObserver, useHeightObserver } from '../../hooks/viewport';

import MapExchangeTooltip from '../tooltips/mapexchangetooltip';
import ExchangeArrow from '../exchangearrow';

const Layer = styled.div`
  pointer-events: none;
  position: absolute;
  width: 100%;
  height: 100%;
  top: 0;
  left: 0;
`;

export default React.memo(({ project }) => {
  const ref = useRef();
  const arrows = useExchangeArrowsData();
  const width = useWidthObserver(ref);
  const height = useHeightObserver(ref);

  const isMoving = useSelector(state => state.application.isMovingMap);
  const [tooltip, setTooltip] = useState(null);

  // Mouse interaction handlers
  const handleArrowMouseMove = useMemo(() => (exchangeData, x, y) => {
    dispatchApplication('isHoveringExchange', true);
    dispatchApplication('co2ColorbarValue', exchangeData.co2intensity);
    setTooltip({ exchangeData, position: { x, y } });
  }, []);
  const handleArrowMouseOut = useMemo(() => () => {
    dispatchApplication('isHoveringExchange', false);
    dispatchApplication('co2ColorbarValue', null);
    setTooltip(null);
  }, []);

  // Call mouse out handler immidiately if moving the map.
  useEffect(
    () => {
      if (isMoving && tooltip) {
        handleArrowMouseOut();
      }
    },
    [isMoving, tooltip],
  );

  return (
    <Layer id="exchange" ref={ref}>
      {tooltip && (
        <MapExchangeTooltip
          exchangeData={tooltip.exchangeData}
          position={tooltip.position}
        />
      )}
      {/* Don't render arrows when moving map - see https://github.com/tmrowco/electricitymap-contrib/issues/1590. */}
      {!isMoving && arrows.map(arrow => (
<<<<<<< HEAD
        <Arrow
          arrow={arrow}
          key={arrow.countryCodes}
=======
        <ExchangeArrow
          data={arrow}
          key={arrow.sortedCountryCodes}
>>>>>>> 21447455
          mouseMoveHandler={handleArrowMouseMove}
          mouseOutHandler={handleArrowMouseOut}
          project={project}
          viewportWidth={width}
          viewportHeight={height}
        />
      ))}
    </Layer>
  );
});<|MERGE_RESOLUTION|>--- conflicted
+++ resolved
@@ -64,15 +64,9 @@
       )}
       {/* Don't render arrows when moving map - see https://github.com/tmrowco/electricitymap-contrib/issues/1590. */}
       {!isMoving && arrows.map(arrow => (
-<<<<<<< HEAD
-        <Arrow
-          arrow={arrow}
-          key={arrow.countryCodes}
-=======
         <ExchangeArrow
           data={arrow}
           key={arrow.sortedCountryCodes}
->>>>>>> 21447455
           mouseMoveHandler={handleArrowMouseMove}
           mouseOutHandler={handleArrowMouseOut}
           project={project}
